# SPDX-License-Identifier: Apache-2.0
# SPDX-FileCopyrightText: Copyright contributors to the vLLM project
import asyncio
import time
from collections.abc import AsyncGenerator, Mapping
from copy import copy
from typing import Any, Optional, Union

import numpy as np

import vllm.envs as envs
from vllm.config import ModelConfig, VllmConfig
from vllm.engine.arg_utils import AsyncEngineArgs
from vllm.engine.protocol import EngineClient
from vllm.envs import VLLM_V1_OUTPUT_PROC_CHUNK_SIZE
from vllm.inputs import PromptType
from vllm.inputs.preprocess import InputPreprocessor
from vllm.logger import init_logger
from vllm.lora.request import LoRARequest
from vllm.multimodal import MULTIMODAL_REGISTRY, MultiModalRegistry
from vllm.outputs import PoolingRequestOutput, RequestOutput
from vllm.pooling_params import PoolingParams
from vllm.sampling_params import SamplingParams
from vllm.tasks import SupportedTask
from vllm.transformers_utils.config import (
    maybe_register_config_serialize_by_value)
from vllm.transformers_utils.tokenizer import AnyTokenizer
from vllm.transformers_utils.tokenizer_group import init_tokenizer_from_configs
from vllm.usage.usage_lib import UsageContext
from vllm.utils import Device, cancel_task_threadsafe, cdiv, deprecate_kwargs
from vllm.v1.engine import EngineCoreRequest
from vllm.v1.engine.core_client import EngineCoreClient
from vllm.v1.engine.exceptions import EngineDeadError, EngineGenerateError
from vllm.v1.engine.output_processor import (OutputProcessor,
                                             RequestOutputCollector)
from vllm.v1.engine.parallel_sampling import ParentRequest
from vllm.v1.engine.processor import Processor
from vllm.v1.executor.abstract import Executor
from vllm.v1.metrics.loggers import (DpSharedStatLoggerFactory,
                                     StatLoggerFactory, StatLoggerManager)
from vllm.v1.metrics.prometheus import shutdown_prometheus
from vllm.v1.metrics.stats import IterationStats

logger = init_logger(__name__)


class AsyncLLM(EngineClient):

    def __init__(
        self,
        vllm_config: VllmConfig,
        executor_class: type[Executor],
        log_stats: bool,
        usage_context: UsageContext = UsageContext.ENGINE_CONTEXT,
        mm_registry: MultiModalRegistry = MULTIMODAL_REGISTRY,
        use_cached_outputs: bool = False,
        log_requests: bool = True,
        start_engine_loop: bool = True,
        stat_loggers: Optional[list[Union[StatLoggerFactory,
                                          DpSharedStatLoggerFactory]]] = None,
        client_addresses: Optional[dict[str, str]] = None,
        client_count: int = 1,
        client_index: int = 0,
    ) -> None:
        """
        Create an AsyncLLM.

        Args:
            vllm_config: global configuration.
            executor_class: an Executor impl, e.g. MultiprocExecutor.
            log_stats: Whether to log stats.
            usage_context: Usage context of the LLM.
            mm_registry: Multi-modal registry.
            use_cached_outputs: Whether to use cached outputs.
            log_requests: Whether to log requests.
            start_engine_loop: Whether to start the engine loop.
            stat_loggers: customized stat loggers for the engine.
                If not provided, default stat loggers will be used.
                PLEASE BE AWARE THAT STAT LOGGER IS NOT STABLE
                IN V1, AND ITS BASE CLASS INTERFACE MIGHT CHANGE.

        Returns:
            None
        """
        if not envs.VLLM_USE_V1:
            raise ValueError(
                "Using V1 AsyncLLMEngine, but envs.VLLM_USE_V1=False. "
                "This should not happen. As a workaround, try using "
                "AsyncLLMEngine.from_vllm_config(...) or explicitly set "
                "VLLM_USE_V1=0 or 1 and report this issue on Github.")

        # Ensure we can serialize custom transformer configs
        maybe_register_config_serialize_by_value()

        self.model_config = vllm_config.model_config
        self.vllm_config = vllm_config
        self.log_requests = log_requests
        self.log_stats = log_stats

        if self.model_config.skip_tokenizer_init:
            self.tokenizer = None
        else:
            # Tokenizer (+ ensure liveness if running in another process).
            self.tokenizer = init_tokenizer_from_configs(
                model_config=vllm_config.model_config,
                scheduler_config=vllm_config.scheduler_config,
                lora_config=vllm_config.lora_config)

        # Processor (converts Inputs --> EngineCoreRequests).
        self.processor = Processor(
            vllm_config=vllm_config,
            tokenizer=self.tokenizer,
            mm_registry=mm_registry,
        )

        # OutputProcessor (converts EngineCoreOutputs --> RequestOutput).
        self.output_processor = OutputProcessor(self.tokenizer,
                                                log_stats=self.log_stats)

        # EngineCore (starts the engine in background process).
        self.engine_core = EngineCoreClient.make_async_mp_client(
            vllm_config=vllm_config,
            executor_class=executor_class,
            log_stats=self.log_stats,
            client_addresses=client_addresses,
            client_count=client_count,
            client_index=client_index,
        )

        # Loggers.
        self.logger_manager: Optional[StatLoggerManager] = None
        if self.log_stats:
            self.logger_manager = StatLoggerManager(
                vllm_config=vllm_config,
                engine_idxs=self.engine_core.engine_ranks_managed,
                custom_stat_loggers=stat_loggers,
            )
            self.logger_manager.log_engine_initialized()

        self.output_handler: Optional[asyncio.Task] = None
        try:
            # Start output handler eagerly if we are in the asyncio eventloop.
            asyncio.get_running_loop()
            self._run_output_handler()
        except RuntimeError:
            pass

    @classmethod
    @deprecate_kwargs(
        "disable_log_requests",
        additional_message=("This argument will have no effect. "
                            "Use `enable_log_requests` instead."),
    )
    def from_vllm_config(
<<<<<<< HEAD
        cls,
        vllm_config: VllmConfig,
        start_engine_loop: bool = True,
        usage_context: UsageContext = UsageContext.ENGINE_CONTEXT,
        stat_loggers: Optional[list[Union[StatLoggerFactory,
                                          DpSharedStatLoggerFactory]]] = None,
        disable_log_requests: bool = False,
        disable_log_stats: bool = False,
        client_addresses: Optional[dict[str, str]] = None,
        client_index: int = 0,
=======
            cls,
            vllm_config: VllmConfig,
            start_engine_loop: bool = True,
            usage_context: UsageContext = UsageContext.ENGINE_CONTEXT,
            stat_loggers: Optional[list[StatLoggerFactory]] = None,
            enable_log_requests: bool = False,
            disable_log_stats: bool = False,
            client_addresses: Optional[dict[str, str]] = None,
            client_count: int = 1,
            client_index: int = 0,
            disable_log_requests: bool = True,  # Deprecated, will be removed
>>>>>>> 53c73028
    ) -> "AsyncLLM":
        if not envs.VLLM_USE_V1:
            raise ValueError(
                "Using V1 AsyncLLMEngine, but envs.VLLM_USE_V1=False. "
                "This should not happen. As a workaround, try using "
                "AsyncLLMEngine.from_vllm_config(...) or explicitly set "
                "VLLM_USE_V1=0 or 1 and report this issue on Github.")

        # Create the LLMEngine.
        return cls(
            vllm_config=vllm_config,
            executor_class=Executor.get_class(vllm_config),
            start_engine_loop=start_engine_loop,
            stat_loggers=stat_loggers,
            log_requests=enable_log_requests,
            log_stats=not disable_log_stats,
            usage_context=usage_context,
            client_addresses=client_addresses,
            client_count=client_count,
            client_index=client_index,
        )

    @classmethod
    def from_engine_args(
        cls,
        engine_args: AsyncEngineArgs,
        start_engine_loop: bool = True,
        usage_context: UsageContext = UsageContext.ENGINE_CONTEXT,
        stat_loggers: Optional[list[Union[StatLoggerFactory,
                                          DpSharedStatLoggerFactory]]] = None,
    ) -> "AsyncLLM":
        """Create an AsyncLLM from the EngineArgs."""

        # Create the engine configs.
        vllm_config = engine_args.create_engine_config(usage_context)
        executor_class = Executor.get_class(vllm_config)

        # Create the AsyncLLM.
        return cls(
            vllm_config=vllm_config,
            executor_class=executor_class,
            log_requests=engine_args.enable_log_requests,
            log_stats=not engine_args.disable_log_stats,
            start_engine_loop=start_engine_loop,
            usage_context=usage_context,
            stat_loggers=stat_loggers,
        )

    def __del__(self):
        self.shutdown()

    def shutdown(self):
        """Shutdown, cleaning up the background proc and IPC."""

        shutdown_prometheus()

        if engine_core := getattr(self, "engine_core", None):
            engine_core.shutdown()

        cancel_task_threadsafe(getattr(self, "output_handler", None))

    async def get_supported_tasks(self) -> tuple[SupportedTask, ...]:
        return await self.engine_core.get_supported_tasks_async()

    async def add_request(
        self,
        request_id: str,
        prompt: PromptType,
        params: Union[SamplingParams, PoolingParams],
        arrival_time: Optional[float] = None,
        lora_request: Optional[LoRARequest] = None,
        tokenization_kwargs: Optional[dict[str, Any]] = None,
        trace_headers: Optional[Mapping[str, str]] = None,
        priority: int = 0,
        data_parallel_rank: Optional[int] = None,
    ) -> RequestOutputCollector:
        """Add new request to the AsyncLLM."""

        if self.errored:
            raise EngineDeadError()

        is_pooling = isinstance(params, PoolingParams)

        # Create a new output collector for the request.
        queue = RequestOutputCollector(output_kind=params.output_kind)

        # Convert Input --> Request.
        prompt_str, request = self.processor.process_inputs(
            request_id, prompt, params, arrival_time, lora_request,
            tokenization_kwargs, trace_headers, priority, data_parallel_rank)

        if is_pooling or params.n == 1:
            await self._add_request(request, prompt_str, None, 0, queue)
            return queue

        # Fan out child requests (for n>1).
        parent_request = ParentRequest(request_id, params)
        for idx in range(params.n):
            request_id, params = parent_request.get_child_info(idx)
            child_request = request if idx == params.n - 1 else copy(request)
            child_request.request_id = request_id
            child_request.sampling_params = params
            await self._add_request(child_request, prompt_str, parent_request,
                                    idx, queue)
        return queue

    async def _add_request(self, request: EngineCoreRequest,
                           prompt: Optional[str],
                           parent_req: Optional[ParentRequest], index: int,
                           queue: RequestOutputCollector):

        # Add the request to OutputProcessor (this process).
        self.output_processor.add_request(request, prompt, parent_req, index,
                                          queue)

        # Add the EngineCoreRequest to EngineCore (separate process).
        await self.engine_core.add_request_async(request)

        if self.log_requests:
            logger.info("Added request %s.", request.request_id)

    # TODO: we should support multiple prompts in one call, as you
    # can do with LLM.generate. So that for multi-prompt completion
    # requests we don't need to send multiple messages to core proc,
    # and so we don't need multiple streams which then get
    # re-multiplexed in the API server anyhow.
    async def generate(
        self,
        prompt: PromptType,
        sampling_params: SamplingParams,
        request_id: str,
        lora_request: Optional[LoRARequest] = None,
        trace_headers: Optional[Mapping[str, str]] = None,
        priority: int = 0,
        data_parallel_rank: Optional[int] = None,
    ) -> AsyncGenerator[RequestOutput, None]:
        """
        Main function called by the API server to kick off a request
            * 1) Making an AsyncStream corresponding to the Request.
            * 2) Processing the Input.
            * 3) Adding the Request to the Detokenizer.
            * 4) Adding the Request to the EngineCore (separate process).

        A separate output_handler loop runs in a background AsyncIO task,
        pulling outputs from EngineCore and putting them into the
        per-request AsyncStream.

        The caller of generate() iterates the returned AsyncGenerator,
        returning the RequestOutput back to the caller.
        """

        try:
            # We start the output_handler on the first call to generate() so
            # we can call __init__ before the event loop, which enables us
            # to handle startup failure gracefully in the OpenAI server.
            self._run_output_handler()

            q = await self.add_request(
                request_id,
                prompt,
                sampling_params,
                lora_request=lora_request,
                trace_headers=trace_headers,
                priority=priority,
                data_parallel_rank=data_parallel_rank,
            )

            # The output_handler task pushes items into the queue.
            # This task pulls from the queue and yields to caller.
            finished = False
            while not finished:
                # Note: drain queue without await if possible (avoids
                # task switching under load which helps performance).
                out = q.get_nowait() or await q.get()

                # Note: both OutputProcessor and EngineCore handle their
                # own request cleanup based on finished.
                finished = out.finished
                yield out

        # If the request is disconnected by the client, generate()
        # is cancelled or the generator is garbage collected. So,
        # we abort the request if we end up here.
        except (asyncio.CancelledError, GeneratorExit):
            await self.abort(request_id)
            if self.log_requests:
                logger.info("Request %s aborted.", request_id)
            raise

        # Engine is dead. Do not abort since we shut down.
        except EngineDeadError:
            if self.log_requests:
                logger.info("Request %s failed (engine dead).", request_id)
            raise

        # Request validation error.
        except ValueError:
            if self.log_requests:
                logger.info("Request %s failed (bad request).", request_id)
            raise

        # Unexpected error in the generate() task (possibly recoverable).
        except Exception as e:
            await self.abort(request_id)
            if self.log_requests:
                logger.info("Request %s failed.", request_id)
            raise EngineGenerateError() from e

    def _run_output_handler(self):
        """Background loop: pulls from EngineCore and pushes to AsyncStreams."""

        if self.output_handler is not None:
            return

        # Ensure that the task doesn't have a circular ref back to the AsyncLLM
        # object, or else it won't be garbage collected and cleaned up properly.
        engine_core = self.engine_core
        output_processor = self.output_processor
        log_stats = self.log_stats
        logger_manager = self.logger_manager

        async def output_handler():
            try:
                while True:
                    # 1) Pull EngineCoreOutputs from the EngineCore.
                    outputs = await engine_core.get_output_async()
                    num_outputs = len(outputs.outputs)

                    iteration_stats = IterationStats() if (
                        log_stats and num_outputs) else None

                    # Split outputs into chunks of at most
                    # VLLM_V1_OUTPUT_PROC_CHUNK_SIZE, so that we don't block the
                    # event loop for too long.
                    if num_outputs <= VLLM_V1_OUTPUT_PROC_CHUNK_SIZE:
                        slices = (outputs.outputs, )
                    else:
                        slices = np.array_split(
                            outputs.outputs,
                            cdiv(num_outputs, VLLM_V1_OUTPUT_PROC_CHUNK_SIZE))

                    for i, outputs_slice in enumerate(slices):
                        # 2) Process EngineCoreOutputs.
                        processed_outputs = output_processor.process_outputs(
                            outputs_slice, outputs.timestamp, iteration_stats)
                        # NOTE: RequestOutputs are pushed to their queues.
                        assert not processed_outputs.request_outputs

                        # Allow other asyncio tasks to run between chunks
                        if i + 1 < len(slices):
                            await asyncio.sleep(0)

                        # 3) Abort any reqs that finished due to stop strings.
                        await engine_core.abort_requests_async(
                            processed_outputs.reqs_to_abort)

                    # 4) Logging.
                    # TODO(rob): make into a coroutine and launch it in
                    # background thread once Prometheus overhead is non-trivial.
                    if logger_manager:
                        logger_manager.record(
                            engine_idx=outputs.engine_index,
                            scheduler_stats=outputs.scheduler_stats,
                            iteration_stats=iteration_stats,
                        )
            except Exception as e:
                logger.exception("AsyncLLM output_handler failed.")
                output_processor.propagate_error(e)

        self.output_handler = asyncio.create_task(output_handler())

    async def abort(self, request_id: str) -> None:
        """Abort RequestId in OutputProcessor and EngineCore."""

        request_ids = self.output_processor.abort_requests((request_id, ))
        await self.engine_core.abort_requests_async(request_ids)

        if self.log_requests:
            logger.info("Aborted request %s.", request_id)

    async def encode(
        self,
        prompt: PromptType,
        pooling_params: PoolingParams,
        request_id: str,
        lora_request: Optional[LoRARequest] = None,
        trace_headers: Optional[Mapping[str, str]] = None,
        priority: int = 0,
        tokenization_kwargs: Optional[dict[str, Any]] = None,
    ) -> AsyncGenerator[PoolingRequestOutput, None]:
        """
        Main function called by the API server to kick off a request
            * 1) Making an AsyncStream corresponding to the Request.
            * 2) Processing the Input.
            * 3) Adding the Request to the EngineCore (separate process).

        A separate output_handler loop runs in a background AsyncIO task,
        pulling outputs from EngineCore and putting them into the
        per-request AsyncStream.

        The caller of generate() iterates the returned AsyncGenerator,
        returning the RequestOutput back to the caller.
        """

        try:
            # We start the output_handler on the first call to generate() so
            # we can call __init__ before the event loop, which enables us
            # to handle startup failure gracefully in the OpenAI server.
            self._run_output_handler()

            q = await self.add_request(
                request_id,
                prompt,
                pooling_params,
                lora_request=lora_request,
                trace_headers=trace_headers,
                priority=priority,
                tokenization_kwargs=tokenization_kwargs,
            )

            # The output_handler task pushes items into the queue.
            # This task pulls from the queue and yields to caller.
            finished = False
            while not finished:
                # Note: drain queue without await if possible (avoids
                # task switching under load which helps performance).
                out = q.get_nowait() or await q.get()
                assert isinstance(out, PoolingRequestOutput)
                # Note: both OutputProcessor and EngineCore handle their
                # own request cleanup based on finished.
                finished = out.finished
                yield out

        # If the request is disconnected by the client, generate()
        # is cancelled. So, we abort the request if we end up here.
        except asyncio.CancelledError:
            await self.abort(request_id)
            if self.log_requests:
                logger.info("Request %s aborted.", request_id)
            raise

        # Engine is dead. Do not abort since we shut down.
        except EngineDeadError:
            if self.log_requests:
                logger.info("Request %s failed (engine dead).", request_id)
            raise

        # Request validation error.
        except ValueError:
            if self.log_requests:
                logger.info("Request %s failed (bad request).", request_id)
            raise

        # Unexpected error in the generate() task (possibly recoverable).
        except Exception as e:
            await self.abort(request_id)
            if self.log_requests:
                logger.info("Request %s failed.", request_id)
            raise EngineGenerateError() from e

    async def get_vllm_config(self) -> VllmConfig:
        return self.vllm_config

    async def get_model_config(self) -> ModelConfig:
        return self.model_config

    async def get_decoding_config(self):
        raise ValueError("Not Supported on V1 yet.")

    async def get_input_preprocessor(self) -> InputPreprocessor:
        return self.processor.input_preprocessor

    async def get_tokenizer(
        self,
        lora_request: Optional[LoRARequest] = None,
    ) -> AnyTokenizer:
        if self.tokenizer is None:
            raise ValueError("Unable to get tokenizer because "
                             "skip_tokenizer_init is True")

        return self.tokenizer.get_lora_tokenizer(lora_request)

    async def is_tracing_enabled(self) -> bool:
        return False

    async def do_log_stats(
        self,
        scheduler_outputs=None,
        model_output=None,
    ) -> None:
        if self.logger_manager:
            self.logger_manager.log()

    async def check_health(self) -> None:
        logger.debug("Called check_health.")
        if self.errored:
            raise self.dead_error

    async def start_profile(self) -> None:
        await self.engine_core.profile_async(True)

    async def stop_profile(self) -> None:
        await self.engine_core.profile_async(False)

    async def reset_mm_cache(self) -> None:
        self.processor.mm_registry.reset_processor_cache(self.model_config)
        self.processor.mm_input_cache_client.reset()
        await self.engine_core.reset_mm_cache_async()

    async def reset_prefix_cache(self,
                                 device: Optional[Device] = None) -> None:
        if device == Device.CPU:
            raise ValueError("Not supported on CPU.")
        await self.engine_core.reset_prefix_cache_async()

    async def sleep(self, level: int = 1) -> None:
        await self.engine_core.sleep_async(level)

    async def wake_up(self, tags: Optional[list[str]] = None) -> None:
        await self.engine_core.wake_up_async(tags)

    async def is_sleeping(self) -> bool:
        return await self.engine_core.is_sleeping_async()

    async def add_lora(self, lora_request: LoRARequest) -> bool:
        """Load a new LoRA adapter into the engine for future requests."""
        return await self.engine_core.add_lora_async(lora_request)

    async def remove_lora(self, lora_id: int) -> bool:
        """Remove an already loaded LoRA adapter."""
        return await self.engine_core.remove_lora_async(lora_id)

    async def list_loras(self) -> set[int]:
        """List all registered adapters."""
        return await self.engine_core.list_loras_async()

    async def pin_lora(self, lora_id: int) -> bool:
        """Prevent an adapter from being evicted."""
        return await self.engine_core.pin_lora_async(lora_id)

    async def collective_rpc(self,
                             method: str,
                             timeout: Optional[float] = None,
                             args: tuple = (),
                             kwargs: Optional[dict] = None):
        """
        Perform a collective RPC call to the given path.
        """
        return await self.engine_core.collective_rpc_async(
            method, timeout, args, kwargs)

    async def add_logger(
        self, logger_factory: Union[StatLoggerFactory,
                                    DpSharedStatLoggerFactory]
    ) -> None:
        if self.logger_manager is None:
            raise RuntimeError(
                "Stat logging is disabled. Set `disable_log_stats=False` "
                "engine argument to enable.")

        self.logger_manager.add_logger(logger_factory)

    async def wait_for_requests_to_drain(self, drain_timeout: int = 300):
        """Wait for all requests to be drained."""
        start_time = time.time()
        while time.time() - start_time < drain_timeout:
            if not self.engine_core.dp_engines_running():
                logger.info("Engines are idle, requests have been drained")
                return

            logger.info(
                "Engines are still running, waiting for requests to drain...")
            await asyncio.sleep(1)  # Wait 1 second before checking again

        raise TimeoutError(f"Timeout reached after {drain_timeout} seconds "
                           "waiting for requests to drain.")

    async def scale_elastic_ep(self,
                               new_data_parallel_size: int,
                               drain_timeout: int = 300):
        """
        Scale up or down the data parallel size by adding or removing
        engine cores.
        Args:
            new_data_parallel_size: The new number of data parallel workers
            drain_timeout:
                Maximum time to wait for requests to drain (seconds)
        """
        old_data_parallel_size = \
            self.vllm_config.parallel_config.data_parallel_size
        if old_data_parallel_size == new_data_parallel_size:
            logger.info("Data parallel size is already %s, skipping scale",
                        new_data_parallel_size)
            return
        logger.info(
            "Waiting for requests to drain before "
            "scaling up to %s engines...", new_data_parallel_size)
        await self.wait_for_requests_to_drain(drain_timeout)
        logger.info(
            "Requests have been drained, proceeding with scale "
            "to %s engines", new_data_parallel_size)
        await self.engine_core.scale_elastic_ep(new_data_parallel_size)
        self.vllm_config.parallel_config.data_parallel_size = \
            new_data_parallel_size

        # recreate stat loggers
        if new_data_parallel_size > old_data_parallel_size and self.log_stats:
            # TODO(rob): fix this after talking with Ray team.
            # This resets all the prometheus metrics since we
            # unregister during initialization. Need to understand
            # the intended behavior here better.
            self.logger_manager = StatLoggerManager(
                vllm_config=self.vllm_config,
                engine_idxs=list(range(new_data_parallel_size)),
                custom_stat_loggers=None,
            )

    @property
    def is_running(self) -> bool:
        # Is None before the loop is started.
        return self.output_handler is None or not self.output_handler.done()

    @property
    def is_stopped(self) -> bool:
        return self.errored

    @property
    def errored(self) -> bool:
        return self.engine_core.resources.engine_dead or not self.is_running

    @property
    def dead_error(self) -> BaseException:
        return EngineDeadError()<|MERGE_RESOLUTION|>--- conflicted
+++ resolved
@@ -152,18 +152,6 @@
                             "Use `enable_log_requests` instead."),
     )
     def from_vllm_config(
-<<<<<<< HEAD
-        cls,
-        vllm_config: VllmConfig,
-        start_engine_loop: bool = True,
-        usage_context: UsageContext = UsageContext.ENGINE_CONTEXT,
-        stat_loggers: Optional[list[Union[StatLoggerFactory,
-                                          DpSharedStatLoggerFactory]]] = None,
-        disable_log_requests: bool = False,
-        disable_log_stats: bool = False,
-        client_addresses: Optional[dict[str, str]] = None,
-        client_index: int = 0,
-=======
             cls,
             vllm_config: VllmConfig,
             start_engine_loop: bool = True,
@@ -175,7 +163,6 @@
             client_count: int = 1,
             client_index: int = 0,
             disable_log_requests: bool = True,  # Deprecated, will be removed
->>>>>>> 53c73028
     ) -> "AsyncLLM":
         if not envs.VLLM_USE_V1:
             raise ValueError(
